--- conflicted
+++ resolved
@@ -48,15 +48,9 @@
     "typescript": "^5.4.5"
   },
   "dependencies": {
-<<<<<<< HEAD
     "@nymphjs/driver-sqlite3": "^1.0.0-beta.78",
     "@nymphjs/nymph": "^1.0.0-beta.78",
     "@nymphjs/tilmeld": "^1.0.0-beta.78",
-=======
-    "@nymphjs/driver-sqlite3": "^1.0.0-beta.74",
-    "@nymphjs/nymph": "^1.0.0-beta.74",
-    "@nymphjs/tilmeld": "^1.0.0-beta.74",
->>>>>>> 6af87b29
     "@sciactive/back-pressure-transform": "^0.0.2",
     "check-disk-space": "^3.4.0",
     "file-type": "^19.0.0",
