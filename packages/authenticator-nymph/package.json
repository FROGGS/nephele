{
  "name": "@nephele/authenticator-nymph",
  "version": "1.0.0-alpha.53",
  "description": "Nymph.js authenticator for the Nephele WebDAV server.",
  "type": "module",
  "main": "dist/index.js",
  "types": "dist/index.d.ts",
  "scripts": {
    "clean": "test -d dist && rm -r dist || true",
    "build": "tsc",
    "watch": "tsc --watch",
    "prepublish": "npm run clean && npm run build",
    "test": "jest",
    "test:watch": "jest --watch"
  },
  "publishConfig": {
    "access": "public"
  },
  "repository": {
    "type": "git",
    "url": "git+https://github.com/sciactive/nephele.git"
  },
  "keywords": [
    "webdav",
    "nephele",
    "authenticator",
    "nephele authenticator",
    "auth",
    "nymph"
  ],
  "author": "Hunter Perrin <hperrin@gmail.com>",
  "license": "Apache-2.0",
  "bugs": {
    "url": "https://github.com/sciactive/nephele/issues"
  },
  "homepage": "https://github.com/sciactive/nephele#readme",
  "devDependencies": {
    "@tsconfig/recommended": "^1.0.6",
    "@types/express": "^4.17.21",
    "@types/jest": "^29.5.12",
    "express": "^4.19.2",
    "jest": "^29.7.0",
    "ts-jest": "^29.1.4",
    "typescript": "^5.4.5"
  },
  "dependencies": {
<<<<<<< HEAD
    "@nymphjs/nymph": "^1.0.0-beta.78",
    "@nymphjs/tilmeld": "^1.0.0-beta.78",
=======
    "@nymphjs/nymph": "^1.0.0-beta.74",
    "@nymphjs/tilmeld": "^1.0.0-beta.74",
>>>>>>> 6af87b29
    "basic-auth": "^2.0.1",
    "nephele": "^1.0.0-alpha.53"
  },
  "engines": {
    "node": ">=18"
  }
}<|MERGE_RESOLUTION|>--- conflicted
+++ resolved
@@ -44,13 +44,8 @@
     "typescript": "^5.4.5"
   },
   "dependencies": {
-<<<<<<< HEAD
     "@nymphjs/nymph": "^1.0.0-beta.78",
     "@nymphjs/tilmeld": "^1.0.0-beta.78",
-=======
-    "@nymphjs/nymph": "^1.0.0-beta.74",
-    "@nymphjs/tilmeld": "^1.0.0-beta.74",
->>>>>>> 6af87b29
     "basic-auth": "^2.0.1",
     "nephele": "^1.0.0-alpha.53"
   },
